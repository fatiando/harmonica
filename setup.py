--- conflicted
+++ resolved
@@ -9,60 +9,7 @@
 Metadata and build configuration are defined in setup.cfg
 Uses setuptools-scm to manage version numbers using git tags.
 """
-<<<<<<< HEAD
-from setuptools import find_packages, setup
-
-NAME = "harmonica"
-FULLNAME = "Harmonica"
-AUTHOR = "The Harmonica Developers"
-AUTHOR_EMAIL = "leouieda@gmail.com"
-MAINTAINER = "Leonardo Uieda"
-MAINTAINER_EMAIL = AUTHOR_EMAIL
-LICENSE = "BSD License"
-URL = "https://github.com/fatiando/harmonica"
-DESCRIPTION = "Forward modeling, inversion, and processing gravity and magnetic data "
-KEYWORDS = ""
-with open("README.rst") as f:
-    LONG_DESCRIPTION = "".join(f.readlines())
-CLASSIFIERS = [
-    "Development Status :: 3 - Alpha",
-    "Intended Audience :: Science/Research",
-    "Intended Audience :: Developers",
-    "Intended Audience :: Education",
-    "Topic :: Scientific/Engineering",
-    "Topic :: Software Development :: Libraries",
-    "Programming Language :: Python :: 3",
-    "Programming Language :: Python :: 3.6",
-    "Programming Language :: Python :: 3.7",
-    "Programming Language :: Python :: 3.8",
-    "Programming Language :: Python :: 3.9",
-    "Programming Language :: Python :: 3.10",
-    "Programming Language :: Python :: 3 :: Only",
-    f"License :: OSI Approved :: {LICENSE}",
-]
-PLATFORMS = "Any"
-PACKAGES = find_packages(exclude=["doc"])
-SCRIPTS = []
-PACKAGE_DATA = {
-    "harmonica.datasets": ["registry.txt"],
-    "harmonica.tests": ["data/*", "baseline/*"],
-}
-with open("requirements.txt") as f:
-    INSTALL_REQUIRES = f.readlines()
-PYTHON_REQUIRES = ">=3.6"
-
-# Configuration for setuptools-scm
-SETUP_REQUIRES = ["setuptools_scm"]
-USE_SCM_VERSION = {
-    "relative_to": __file__,
-    "version_scheme": "post-release",
-    "local_scheme": "node-and-date",
-    "write_to": f"{NAME}/_version.py",
-}
-
-=======
 from setuptools import setup
->>>>>>> f8800653
 
 if __name__ == "__main__":
     setup()