--- conflicted
+++ resolved
@@ -150,33 +150,23 @@
         ellipsoid. Accelerations are given in SI units (m/s^2).
     """
     # Mask internal points
-<<<<<<< HEAD
-    # TODO: use the function we have in ellipsoid_magnetic. Move that to shared utils?
-    inside = (x**2) / (a**2) + (y**2) / (b**2) + (z**2) / (c**2) < 1
+    internal = is_internal(x, y, z, a, b, c)
 
     if a == b == c:
         # Fallback to sphere equations which are simpler
         factor = -4 / 3 * np.pi * a**3 * GRAVITATIONAL_CONST * density
         gx, gy, gz = tuple(np.zeros_like(x) for _ in range(3))
 
-        gx[inside] = factor * x[inside] / a**3
-        gy[inside] = factor * y[inside] / a**3
-        gz[inside] = factor * z[inside] / a**3
+        gx[internal] = factor * x[internal] / a**3
+        gy[internal] = factor * y[internal] / a**3
+        gz[internal] = factor * z[internal] / a**3
 
-        r = np.sqrt(x[~inside] ** 2 + y[~inside] ** 2 + z[~inside] ** 2)
-        gx[~inside] = factor * x[~inside] / r**3
-        gy[~inside] = factor * y[~inside] / r**3
-        gz[~inside] = factor * z[~inside] / r**3
+        r = np.sqrt(x[~internal] ** 2 + y[~internal] ** 2 + z[~internal] ** 2)
+        gx[~internal] = factor * x[~internal] / r**3
+        gy[~internal] = factor * y[~internal] / r**3
+        gz[~internal] = factor * z[~internal] / r**3
 
         return gx, gy, gz
-
-    # Compute lambda for all observation points
-    lmbda = calculate_lambda(x, y, z, a, b, c)
-
-    # Clip lambda to zero for internal points
-    lmbda[inside] = 0
-=======
-    internal = is_internal(x, y, z, a, b, c)
 
     # Compute lambda on all observation points:
     # Make it zero on internal points, calculate it for external points.
@@ -184,7 +174,6 @@
     lambda_[~internal] = calculate_lambda(
         x[~internal], y[~internal], z[~internal], a, b, c
     )
->>>>>>> d9c2af85
 
     # Compute gx, gy, gz
     factor = -2 * np.pi * a * b * c * GRAVITATIONAL_CONST * density
