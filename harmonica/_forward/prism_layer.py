--- conflicted
+++ resolved
@@ -340,15 +340,12 @@
             - Eastward acceleration: ``g_e``
             - Northward acceleration: ``g_n``
             - Downward acceleration: ``g_z``
-<<<<<<< HEAD
+            - Diagonal tensor components: ``g_ee``, ``g_nn``, ``g_zz``
+            - Non-diagonal tensor components: ``g_en``, ``g_ez``, ``g_nz``
         progressbar : bool (optional)
             If True, a progress bar of the computation will be printed to
             standard error (stderr). Requires :mod:`numba_progress` to be
             installed. Default to ``False``.
-=======
-            - Diagonal tensor components: ``g_ee``, ``g_nn``, ``g_zz``
-            - Non-diagonal tensor components: ``g_en``, ``g_ez``, ``g_nz``
->>>>>>> 52eaff4a
         density_name : str (optional)
             Name of the property layer (or ``data_var`` of the
             :class:`xarray.Dataset`) that will be used for the density of each
