--- conflicted
+++ resolved
@@ -137,15 +137,11 @@
     region_ : tuple
         The boundaries (``[W, E, S, N]``) of the data used to fit the
         interpolator. Used as the default region for the
-<<<<<<< HEAD
         :meth:`~harmonica.EquivalentSources.grid` method.
-=======
-        :meth:`~harmonica.EQLHarmonic.grid` method.
 
     References
     ----------
     [Soler2021]_
->>>>>>> a224c981
     """
 
     # Set the default dimension names for generated outputs
