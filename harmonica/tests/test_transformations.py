# Copyright (c) 2018 The Harmonica Developers.
# Distributed under the terms of the BSD 3-Clause License.
# SPDX-License-Identifier: BSD-3-Clause
#
# This code is part of the Fatiando a Terra project (https://www.fatiando.org)
#
"""
Test functions for regular grid transformations
"""
from pathlib import Path

import numpy as np
import pytest
import verde as vd
import xarray as xr
import xarray.testing as xrt
import xrft

from .. import point_gravity
<<<<<<< HEAD
from ..transformations import (
    _get_dataarray_coordinate,
=======
from .._transformations import (
>>>>>>> 5be63ffd
    derivative_easting,
    derivative_northing,
    derivative_upward,
    gaussian_highpass,
    gaussian_lowpass,
    reduction_to_pole,
    upward_continuation,
)
from .utils import root_mean_square_error

MODULE_DIR = Path(__file__).parent
TEST_DATA_DIR = MODULE_DIR / "data"


@pytest.fixture(name="sample_sources")
def fixture_sample_sources():
    """
    Define a pair of sample point sources used to build tests
    """
    points = [
        [-50e3, 50e3],
        [-50e3, 50e3],
        [-30e3, -20e3],
    ]

    masses = [8e8, -3e8]
    return points, masses


@pytest.fixture(name="sample_grid_coords")
def fixture_sample_grid_coords():
    """
    Define sample grid coordinates
    """
    grid_coords = vd.grid_coordinates(
        region=(-150e3, 150e3, -150e3, 150e3), shape=(41, 41), extra_coords=0
    )
    return grid_coords


@pytest.fixture(name="upward_grid_coords")
def fixture_upward_grid_coords():
    """
    Define upward grid coordinates
    """
    grid_coords = vd.grid_coordinates(
        region=(-150e3, 150e3, -150e3, 150e3), shape=(41, 41), extra_coords=10e3
    )
    return grid_coords


@pytest.fixture(name="sample_potential")
def fixture_sample_potential(sample_grid_coords, sample_sources):
    """
    Return gravity potential field of sample sources on sample grid coords
    """
    points, masses = sample_sources
    potential = point_gravity(sample_grid_coords, points, masses, field="potential")
    potential = vd.make_xarray_grid(
        sample_grid_coords,
        potential,
        data_names="potential",
        extra_coords_names="upward",
    )
    return potential.potential


@pytest.fixture(name="sample_g_z")
def fixture_sample_g_z(sample_grid_coords, sample_sources):
    """
    Return g_z field of sample points on sample grid coords
    """
    points, masses = sample_sources
    g_z = point_gravity(sample_grid_coords, points, masses, field="g_z")
    g_z = vd.make_xarray_grid(
        sample_grid_coords,
        g_z,
        data_names="g_z",
        extra_coords_names="upward",
    )
    return g_z.g_z


@pytest.fixture(name="sample_g_z_upward")
def fixture_sample_g_z_upward(upward_grid_coords, sample_sources):
    """
    Return g_z field of sample points on sample grid coords
    """
    points, masses = sample_sources
    g_z = point_gravity(upward_grid_coords, points, masses, field="g_z")
    g_z = vd.make_xarray_grid(
        upward_grid_coords,
        g_z,
        data_names="g_z",
        extra_coords_names="upward",
    )
    return g_z.g_z


@pytest.fixture(name="sample_g_n")
def fixture_sample_g_n(sample_grid_coords, sample_sources):
    """
    Return g_n field of sample points on sample grid coords
    """
    points, masses = sample_sources
    g_n = point_gravity(sample_grid_coords, points, masses, field="g_northing")
    g_n = vd.make_xarray_grid(
        sample_grid_coords,
        g_n,
        data_names="g_n",
        extra_coords_names="upward",
    )
    return g_n.g_n


@pytest.fixture(name="sample_g_e")
def fixture_sample_g_e(sample_grid_coords, sample_sources):
    """
    Return g_e field of sample points on sample grid coords
    """
    points, masses = sample_sources
    g_e = point_gravity(sample_grid_coords, points, masses, field="g_easting")
    g_e = vd.make_xarray_grid(
        sample_grid_coords,
        g_e,
        data_names="g_e",
        extra_coords_names="upward",
    )
    return g_e.g_e


@pytest.fixture(name="sample_g_zz")
def fixture_sample_g_zz(sample_grid_coords, sample_sources):
    """
    Return g_zz field of sample points on sample grid coords
    """
    points, masses = sample_sources
    g_zz = point_gravity(sample_grid_coords, points, masses, field="g_zz")
    g_zz = vd.make_xarray_grid(
        sample_grid_coords,
        g_zz,
        data_names="g_zz",
        extra_coords_names="upward",
    )
    return g_zz.g_zz


@pytest.fixture(name="sample_g_nn")
def fixture_sample_g_nn(sample_grid_coords, sample_sources):
    """
    Return g_nn field of sample points on sample grid coords
    """
    points, masses = sample_sources
    g_nn = point_gravity(sample_grid_coords, points, masses, field="g_nn")
    g_nn = vd.make_xarray_grid(
        sample_grid_coords,
        g_nn,
        data_names="g_nn",
        extra_coords_names="upward",
    )
    return g_nn.g_nn


@pytest.fixture(name="sample_g_ee")
def fixture_sample_g_ee(sample_grid_coords, sample_sources):
    """
    Return g_ee field of sample points on sample grid coords
    """
    points, masses = sample_sources
    g_ee = point_gravity(sample_grid_coords, points, masses, field="g_ee")
    g_ee = vd.make_xarray_grid(
        sample_grid_coords,
        g_ee,
        data_names="g_ee",
        extra_coords_names="upward",
    )
    return g_ee.g_ee


@pytest.mark.parametrize("index, expected_dimension", ([1, "easting"], [0, "northing"]))
def test_get_dataarray_coordinate(index, expected_dimension, sample_potential):
    """
    Test the _get_dataarray_coordinate private function
    """
    dimension = _get_dataarray_coordinate(sample_potential, index)
    assert dimension == expected_dimension


@pytest.mark.parametrize("index, dimension", ([1, "easting"], [0, "northing"]))
def test_get_dataarray_coordinate_invalid_grid(index, dimension, sample_potential):
    """
    Test if _get_dataarray_coordinate raises error when grid have an additional
    coordinate that share one of the horizontal dimensions
    """
    # Add another horizontal coordinate that shares the same dimension
    extra_coord = np.ones_like(sample_potential[dimension])
    grid = sample_potential.assign_coords({"extra_coord": (dimension, extra_coord)})
    # Check if function raises an error
    err_msg = "Grid contains more than one coordinate along the"
    with pytest.raises(ValueError, match=err_msg):
        _get_dataarray_coordinate(grid, index)


@pytest.mark.parametrize(
    "dimension, derivative_func",
    (["easting", derivative_easting], ["northing", derivative_northing]),
)
def test_horizontal_derivative_with_invalid_grid(
    dimension, derivative_func, sample_potential
):
    """
    Test if the horizontal derivative functions raise an error when passing
    a grid that has an additional coordinate that share the horizontal
    dimension and the "finite-diff" method is selected.
    """
    # Add another horizontal coordinate that shares the same dimension
    extra_coord = np.ones_like(sample_potential[dimension])
    grid = sample_potential.assign_coords({"extra_coord": (dimension, extra_coord)})
    # Check if function raises an error
    err_msg = "Grid contains more than one coordinate along the"
    with pytest.raises(ValueError, match=err_msg):
        derivative_func(grid, method="finite-diff")


def test_derivative_upward(sample_potential, sample_g_z):
    """
    Test derivative_upward function against the synthetic model
    """
    # Pad the potential field grid to improve accuracy
    pad_width = {
        "easting": sample_potential.easting.size // 3,
        "northing": sample_potential.northing.size // 3,
    }
    # need to drop upward coordinate (bug in xrft)
    potential_padded = xrft.pad(
        sample_potential.drop_vars("upward"),
        pad_width=pad_width,
    )
    # Calculate upward derivative and unpad it
    derivative = derivative_upward(potential_padded)
    derivative = xrft.unpad(derivative, pad_width)
    # Compare against g_z (trim the borders to ignore boundary effects)
    trim = 6
    derivative = derivative[trim:-trim, trim:-trim]
    g_z = sample_g_z[trim:-trim, trim:-trim] * 1e-5  # convert to SI units
    rms = root_mean_square_error(derivative, g_z)
    assert rms / np.abs(g_z).max() < 0.015


def test_derivative_upward_order2(sample_potential, sample_g_zz):
    """
    Test higher order of derivative_upward function against the sample grid
    """
    # Pad the potential field grid to improve accuracy
    pad_width = {
        "easting": sample_potential.easting.size // 3,
        "northing": sample_potential.northing.size // 3,
    }
    # need to drop upward coordinate (bug in xrft)
    potential_padded = xrft.pad(
        sample_potential.drop_vars("upward"),
        pad_width=pad_width,
    )
    # Calculate second upward derivative and unpad it
    second_deriv = derivative_upward(potential_padded, order=2)
    second_deriv = xrft.unpad(second_deriv, pad_width)
    # Compare against g_zz (trim the borders to ignore boundary effects)
    trim = 6
    second_deriv = second_deriv[trim:-trim, trim:-trim]
    g_zz = sample_g_zz[trim:-trim, trim:-trim] * 1e-9  # convert to SI units
    rms = root_mean_square_error(second_deriv, g_zz)
    assert rms / np.abs(g_zz).max() < 0.015


@pytest.mark.parametrize(
    "derivative_func",
    [derivative_easting, derivative_northing],
    ids=["derivative_easting", "derivative_northing"],
)
def test_invalid_method_horizontal_derivatives(sample_potential, derivative_func):
    """
    Test if passing and invalid method to horizontal derivatives raise an error
    """
    method = "bla"
    err_msg = f"Invalid method '{method}'."
    with pytest.raises(ValueError, match=err_msg):
        derivative_func(sample_potential, method=method)


def test_derivative_easting_finite_diff(sample_potential, sample_g_e):
    """
    Test derivative_easting function against the synthetic model using finite
    differences
    """
    # Calculate easting derivative
    derivative = derivative_easting(sample_potential)
    # Compare against g_e
    g_e = sample_g_e * 1e-5  # convert to SI units
    rms = root_mean_square_error(derivative, g_e)
    assert rms / np.abs(g_e).max() < 0.01


def test_derivative_easting_finite_diff_order_2(sample_potential, sample_g_ee):
    """
    Test higher order of derivative_easting function against the sample grid
    using finite differences
    """
    # Calculate second easting derivative
    second_deriv = derivative_easting(sample_potential, order=2)
    # Compare against g_e
    g_ee = sample_g_ee * 1e-9  # convert to SI units
    rms = root_mean_square_error(second_deriv, g_ee)
    assert rms / np.abs(g_ee).max() < 0.1


def test_derivative_easting_fft(sample_potential, sample_g_e):
    """
    Test derivative_easting function against the synthetic model using FFTs
    """
    # Pad the potential field grid to improve accuracy
    pad_width = {
        "easting": sample_potential.easting.size // 3,
        "northing": sample_potential.northing.size // 3,
    }
    # need to drop upward coordinate (bug in xrft)
    potential_padded = xrft.pad(
        sample_potential.drop_vars("upward"),
        pad_width=pad_width,
    )
    # Calculate easting derivative and unpad it
    derivative = derivative_easting(potential_padded)
    derivative = xrft.unpad(derivative, pad_width)
    # Compare against g_e (trim the borders to ignore boundary effects)
    trim = 6
    derivative = derivative[trim:-trim, trim:-trim]
    g_e = sample_g_e[trim:-trim, trim:-trim] * 1e-5  # convert to SI units
    rms = root_mean_square_error(derivative, g_e)
    assert rms / np.abs(g_e).max() < 0.1


def test_derivative_easting_order2(sample_potential, sample_g_ee):
    """
    Test higher order of derivative_easting function against the sample grid
    """
    # Pad the potential field grid to improve accuracy
    pad_width = {
        "easting": sample_potential.easting.size // 3,
        "northing": sample_potential.northing.size // 3,
    }
    # need to drop upward coordinate (bug in xrft)
    potential_padded = xrft.pad(
        sample_potential.drop_vars("upward"),
        pad_width=pad_width,
    )
    # Calculate second easting derivative and unpad it
    second_deriv = derivative_easting(potential_padded, order=2)
    second_deriv = xrft.unpad(second_deriv, pad_width)
    # Compare against g_ee (trim the borders to ignore boundary effects)
    trim = 6
    second_deriv = second_deriv[trim:-trim, trim:-trim]
    g_ee = sample_g_ee[trim:-trim, trim:-trim] * 1e-9  # convert to SI units
    rms = root_mean_square_error(second_deriv, g_ee)
    assert rms / np.abs(g_ee).max() < 0.1


def test_derivative_northing_finite_diff(sample_potential, sample_g_n):
    """
    Test derivative_northing function against the synthetic model using finite
    differences
    """
    # Calculate northing derivative
    derivative = derivative_northing(sample_potential)
    # Compare against g_e
    g_n = sample_g_n * 1e-5  # convert to SI units
    rms = root_mean_square_error(derivative, g_n)
    assert rms / np.abs(g_n).max() < 0.01


def test_derivative_northing_finite_diff_order_2(sample_potential, sample_g_nn):
    """
    Test higher order of derivative_northing function against the sample grid
    using finite differences
    """
    # Calculate second northing derivative
    second_deriv = derivative_northing(sample_potential, order=2)
    # Compare against g_e
    g_nn = sample_g_nn * 1e-9  # convert to SI units
    rms = root_mean_square_error(second_deriv, g_nn)
    assert rms / np.abs(g_nn).max() < 0.1


def test_derivative_northing(sample_potential, sample_g_n):
    """
    Test derivative_northing function against the synthetic model
    """
    # Pad the potential field grid to improve accuracy
    pad_width = {
        "easting": sample_potential.easting.size // 3,
        "northing": sample_potential.northing.size // 3,
    }
    # need to drop upward coordinate (bug in xrft)
    potential_padded = xrft.pad(
        sample_potential.drop_vars("upward"),
        pad_width=pad_width,
    )
    # Calculate northing derivative and unpad it
    derivative = derivative_northing(potential_padded)
    derivative = xrft.unpad(derivative, pad_width)
    # Compare against g_n (trim the borders to ignore boundary effects)
    trim = 6
    derivative = derivative[trim:-trim, trim:-trim]
    g_n = sample_g_n[trim:-trim, trim:-trim] * 1e-5  # convert to SI units
    rms = root_mean_square_error(derivative, g_n)
    assert rms / np.abs(g_n).max() < 0.1


def test_derivative_northing_order2(sample_potential, sample_g_nn):
    """
    Test higher order of derivative_northing function against the sample grid
    """
    # Pad the potential field grid to improve accuracy
    pad_width = {
        "easting": sample_potential.easting.size // 3,
        "northing": sample_potential.northing.size // 3,
    }
    # need to drop upward coordinate (bug in xrft)
    potential_padded = xrft.pad(
        sample_potential.drop_vars("upward"),
        pad_width=pad_width,
    )
    # Calculate second northing derivative and unpad it
    second_deriv = derivative_northing(potential_padded, order=2)
    second_deriv = xrft.unpad(second_deriv, pad_width)
    # Compare against g_nn (trim the borders to ignore boundary effects)
    trim = 6
    second_deriv = second_deriv[trim:-trim, trim:-trim]
    g_nn = sample_g_nn[trim:-trim, trim:-trim] * 1e-9  # convert to SI units
    rms = root_mean_square_error(second_deriv, g_nn)
    assert rms / np.abs(g_nn).max() < 0.1


def test_laplace_fft(sample_potential):
    """
    Test if second order of derivatives fulfill Laplace equation

    We will use FFT computations only.
    """
    # Pad the potential field grid to improve accuracy
    pad_width = {
        "easting": sample_potential.easting.size // 3,
        "northing": sample_potential.northing.size // 3,
    }
    # need to drop upward coordinate (bug in xrft)
    potential_padded = xrft.pad(
        sample_potential.drop_vars("upward"),
        pad_width=pad_width,
    )
    # Calculate second northing derivative and unpad it
    method = "fft"
    second_deriv_ee = derivative_easting(potential_padded, order=2, method=method)
    second_deriv_nn = derivative_northing(potential_padded, order=2, method=method)
    second_deriv_zz = derivative_upward(potential_padded, order=2)
    second_deriv_ee = xrft.unpad(second_deriv_ee, pad_width)
    second_deriv_nn = xrft.unpad(second_deriv_nn, pad_width)
    second_deriv_zz = xrft.unpad(second_deriv_zz, pad_width)
    # Compare g_nn + g_ee against -g_zz (trim the borders to ignore boundary
    # effects)
    trim = 6
    second_deriv_sum = second_deriv_ee + second_deriv_nn
    second_deriv_sum = second_deriv_sum[trim:-trim, trim:-trim]
    second_deriv_zz = second_deriv_zz[trim:-trim, trim:-trim]
    xrt.assert_allclose(second_deriv_sum, -second_deriv_zz, atol=1e-20)


def test_upward_continuation(sample_g_z, sample_g_z_upward):
    """
    Test upward_continuation function against the synthetic model
    """
    # Pad the potential field grid to improve accuracy
    pad_width = {
        "easting": sample_g_z.easting.size // 3,
        "northing": sample_g_z.northing.size // 3,
    }
    # need to drop upward coordinate (bug in xrft)
    gravity_padded = xrft.pad(
        sample_g_z.drop_vars("upward"),
        pad_width=pad_width,
    )
    # Calculate upward continuation and unpad it
    continuation = upward_continuation(gravity_padded, 10e3)
    continuation = xrft.unpad(continuation, pad_width)
    # Compare against g_z_upward (trim the borders to ignore boundary effects)
    trim = 6
    continuation = continuation[trim:-trim, trim:-trim]
    g_z_upward = sample_g_z_upward[trim:-trim, trim:-trim]
    # Drop upward for comparison
    g_z_upward = g_z_upward.drop("upward")
    xrt.assert_allclose(continuation, g_z_upward, atol=1e-8)


class Testfilter:
    """
    Test filter result against the output from oasis montaj
    """

    expected_grid = xr.open_dataset(TEST_DATA_DIR / "filter.nc")

    def test_gaussian_lowpass_grid(self):
        """
        Test gaussian_lowpass function against the output from oasis montaj
        """
        low_pass = gaussian_lowpass(self.expected_grid.filter_data, 10)
        xrt.assert_allclose(self.expected_grid.filter_lp10, low_pass, atol=1e-6)

    def test_gaussian_highpass_grid(self):
        """
        Test gaussian_highpass function against the output from oasis montaj
        """
        high_pass = gaussian_highpass(self.expected_grid.filter_data, 10)
        xrt.assert_allclose(self.expected_grid.filter_hp10, high_pass, atol=1e-6)

    def test_reduction_to_pole_grid(self):
        """
        Test greduction_to_pole function against the output from oasis montaj
        """
        rtp = reduction_to_pole(self.expected_grid.filter_data, 60, 45)
        # Remove mean value to match OM result
        xrt.assert_allclose(
            self.expected_grid.filter_rtp - self.expected_grid.filter_data.mean(),
            rtp,
            atol=1,
        )<|MERGE_RESOLUTION|>--- conflicted
+++ resolved
@@ -17,12 +17,8 @@
 import xrft
 
 from .. import point_gravity
-<<<<<<< HEAD
-from ..transformations import (
+from .._transformations import (
     _get_dataarray_coordinate,
-=======
-from .._transformations import (
->>>>>>> 5be63ffd
     derivative_easting,
     derivative_northing,
     derivative_upward,
