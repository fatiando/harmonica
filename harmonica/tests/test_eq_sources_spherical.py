--- conflicted
+++ resolved
@@ -14,11 +14,7 @@
 import verde as vd
 import xarray.testing as xrt
 
-<<<<<<< HEAD
-from .. import EQLHarmonicSpherical, EquivalentSourcesSph, point_mass_gravity
-=======
 from .. import EquivalentSourcesSph, EQLHarmonicSpherical, point_gravity
->>>>>>> fd78ea56
 from .utils import run_only_with_numba
 
 
