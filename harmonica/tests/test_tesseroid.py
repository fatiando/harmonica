--- conflicted
+++ resolved
@@ -632,7 +632,6 @@
     shape = (6, 6)
     # Define a density for the shell
     density = 1000
-<<<<<<< HEAD
     # Create list of tesseroids for the spherical shell model
     tesseroids = []
     # Define boundary coordinates of each tesseroid
@@ -647,7 +646,7 @@
             tesseroids.append([w, e, s, n, bottom, top])
     # Get analytical solutions
     analytical = spherical_shell_analytical(top, bottom, density, radius)
-    # Assert analytical and numerical solution are bellow the accuracy
+    # Assert analytical and numerical solution are below the accuracy
     # threshold
     npt.assert_allclose(
         analytical[field],
@@ -655,33 +654,4 @@
             coordinates, tesseroids, density * np.ones(shape), field=field
         ),
         rtol=ACCURACY_THRESHOLD,
-    )
-=======
-    # Define different values for the spherical shell thickness
-    thicknesses = np.logspace(1, 5, 5)
-    for thickness in thicknesses:
-        # Create list of tesseroids for the spherical shell model
-        tesseroids = []
-        # Define boundary coordinates of each tesseroid
-        top = ellipsoid.mean_radius
-        bottom = top - thickness
-        longitude = np.linspace(0, 360, shape[0] + 1)
-        latitude = np.linspace(-90, 90, shape[1] + 1)
-        west, east = longitude[:-1], longitude[1:]
-        south, north = latitude[:-1], latitude[1:]
-        for w, e in zip(west, east):
-            for s, n in zip(south, north):
-                tesseroids.append([w, e, s, n, bottom, top])
-        # Get analytical solutions
-        analytical = spherical_shell_analytical(top, bottom, density, radius)
-        # Assert analytical and numerical solution are below the accuracy
-        # threshold
-        for field in analytical:
-            npt.assert_allclose(
-                analytical[field],
-                tesseroid_gravity(
-                    coordinates, tesseroids, density * np.ones(shape), field=field
-                ),
-                rtol=ACCURACY_THRESHOLD,
-            )
->>>>>>> 13cb5fa4
+    )