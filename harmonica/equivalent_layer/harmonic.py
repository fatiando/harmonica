"""
Equivalent layer for generic harmonic functions
"""
import numpy as np
from numba import jit
from scipy.sparse import csr_matrix
from sklearn.utils.validation import check_is_fitted
<<<<<<< HEAD
from verde import get_region, median_distance, distance_mask
from verde.utils import kdtree
from verde.base import BaseGridder, check_fit_input, least_squares, n_1d_arrays
=======
import verde as vd
import verde.base as vdb
>>>>>>> 12f38aa7

from ..forward.utils import distance_cartesian


class EQLHarmonic(vdb.BaseGridder):
    r"""
    Equivalent-layer for generic harmonic functions (gravity, magnetics, etc).

    This equivalent layer can be used for:

    * Cartesian coordinates (geographic coordinates must be project before use)
    * Gravity and magnetic data (including derivatives)
    * Single data types
    * Interpolation
    * Upward continuation
    * Finite-difference based derivative calculations

    It cannot be used for:

    * Joint inversion of multiple data types (e.g., gravity + gravity gradients)
    * Reduction to the pole of magnetic total field anomaly data
    * Analytical derivative calculations

    Point sources are located beneath the observed potential-field measurement points by
    default [Cooper2000]_. Custom source locations can be used by specifying the
    *points* argument. Coefficients associated with each point source are estimated
    through linear least-squares with damping (Tikhonov 0th order) regularization.

    The Green's function for point mass effects used is the inverse Cartesian distance
    between the grid coordinates and the point source:

    .. math::

        \phi(\bar{x}, \bar{x}') = \frac{1}{||\bar{x} - \bar{x}'||}

    where :math:`\bar{x}` and :math:`\bar{x}'` are the coordinate vectors of the
    observation point and the source, respectively.

    When working with a great number of data and source points, it's better to build the
    Jacobian matrix as a sparse matrix. This can be done by passing
    `distance_threshold`. The sparse matrix is built by approximating to zero all the
    jacobian elements that relate source and data points at a distance greater than
    `distance_threshold`.

    .. warning ::

        If the `self.distance_threshold` is too small, the sparse Jacobian could not
        be a good approximation of the true Jacobian matrix. This could lead to
        a bad fitting of the gridder.

    Parameters
    ----------
    damping : None or float
        The positive damping regularization parameter. Controls how much smoothness is
        imposed on the estimated coefficients. If None, no regularization is used.
    points : None or list of arrays (optional)
<<<<<<< HEAD
        List containing the coordinates of the point sources used as Equivalent Layer
        in the following order: (``easting``, ``northing``, ``upward``). If None,
        a default set of points will be created putting a single point source bellow
        each observation point at a relative depth proportional to the mean distance to
        the nearest k observation points [Cooper2000]_. Default None.
    depth_factor : float (optional)
        Adimensional factor to set the depth of each point source.
        If ``points`` is None, a default set of point will be created putting
        a single point source bellow each obervation point at a relative depth given by
        the product of the ``depth_factor`` and the mean distance to the nearest
        ``k_nearest`` obervation points. A greater ``depth_factor`` will increase the
        depth of the point source. This parameter is ignored if ``points`` is not None.
        Default 3 (following [Cooper2000]_).
    k_nearest : int (optional)
        Number of observation points used to compute the median distance to its nearest
        neighbours. This argument is passed to :func:`verde.mean_distance`. It's ignored
        if ``points`` is not None. Default 1.
    distance_threshold : float or None
        Distance used to choose the nearest data points to each source point when
        building the sparse Jacobian matrix. If ``None`` the Jacobian matrix will be fully
        computed. Default None.
=======
        List containing the coordinates of the point sources used as the equivalent
        layer. Coordinates are assumed to be in the following order: (``easting``,
        ``northing``, ``upward``). If None, will place one
        point source bellow each observation point at a fixed depth below the
        observation point [Cooper2000]_. Defaults to None.
    depth : float
        Depth at which the point sources are placed beneath the observation points. Use
        positive numbers (negative numbers would mean point sources are above the data
        points). Ignored if *points* is specified.
>>>>>>> 12f38aa7

    Attributes
    ----------
    points_ : 2d-array
        Coordinates of the point sources used to build the equivalent layer.
    coefs_ : array
        Estimated coefficients of every point source.
    region_ : tuple
        The boundaries (``[W, E, S, N]``) of the data used to fit the interpolator.
        Used as the default region for the :meth:`~harmonica.HarmonicEQL.grid` and
        :meth:`~harmonica.HarmonicEQL.scatter` methods.
    """

<<<<<<< HEAD
    def __init__(
        self,
        damping=None,
        points=None,
        depth_factor=3,
        k_nearest=1,
        distance_threshold=None,
    ):
        self.damping = damping
        self.points = points
        self.depth_factor = depth_factor
        self.k_nearest = k_nearest
        self.distance_threshold = distance_threshold
=======
    def __init__(self, damping=None, points=None, depth=500):
        self.damping = damping
        self.points = points
        self.depth = depth
>>>>>>> 12f38aa7

    def fit(self, coordinates, data, weights=None):
        """
        Fit the coefficients of the equivalent layer.

        The data region is captured and used as default for the
        :meth:`~harmonica.HarmonicEQL.grid` and :meth:`~harmonica.HarmonicEQL.scatter`
        methods.

        All input arrays must have the same shape.

        Parameters
        ----------
        coordinates : tuple of arrays
            Arrays with the coordinates of each data point. Should be in the
            following order: (easting, northing, upward, ...). Only easting,
            northing, and upward will be used, all subsequent coordinates will be
            ignored.
        data : array
            The data values of each data point.
        weights : None or array
            If not None, then the weights assigned to each data point.
            Typically, this should be 1 over the data uncertainty squared.

        Returns
        -------
        self
            Returns this estimator instance for chaining operations.
        """
        coordinates, data, weights = vdb.check_fit_input(coordinates, data, weights)
        # Capture the data region to use as a default when gridding.
        self.region_ = vd.get_region(coordinates[:2])
        coordinates = vdb.n_1d_arrays(coordinates, 3)
        if self.points is None:
            self.points_ = (coordinates[0], coordinates[1], coordinates[2] - self.depth)
        else:
            self.points_ = vdb.n_1d_arrays(self.points, 3)
        jacobian = self.jacobian(coordinates, self.points_)
        self.coefs_ = vdb.least_squares(jacobian, data, weights, self.damping)
        return self

    def predict(self, coordinates):
        """
        Evaluate the estimated equivalent layer on the given set of points.

        Requires a fitted estimator (see :meth:`~harmonica.HarmonicEQL.fit`).

        Parameters
        ----------
        coordinates : tuple of arrays
            Arrays with the coordinates of each data point. Should be in the
            following order: (``easting``, ``northing``, ``upward``, ...). Only
            ``easting``, ``northing`` and ``upward`` will be used, all subsequent
            coordinates will be ignored.

        Returns
        -------
        data : array
            The data values evaluated on the given points.
        """
        # We know the gridder has been fitted if it has the coefs_
        check_is_fitted(self, ["coefs_"])
        shape = np.broadcast(*coordinates[:3]).shape
        size = np.broadcast(*coordinates[:3]).size
        dtype = coordinates[0].dtype
        coordinates = tuple(np.atleast_1d(i).ravel() for i in coordinates[:3])
        data = np.zeros(size, dtype=dtype)
        predict_numba(coordinates, self.points_, self.coefs_, data)
        return data.reshape(shape)

    def jacobian(
        self, coordinates, points, dtype="float64"
    ):  # pylint: disable=no-self-use
        """
        Make the Jacobian matrix for the equivalent layer.

        Each column of the Jacobian is the Green's function for a single point source
<<<<<<< HEAD
        evaluated on all observation points [Sandwell1987]_.
        If `self.distance_threshold` is not `None`, the Jacobian matrix will be computed
        as a sparse matrix to reduce memory consumption.
=======
        evaluated on all observation points.
>>>>>>> 12f38aa7

        Parameters
        ----------
        coordinates : tuple of arrays
            Arrays with the coordinates of each data point. Should be in the
            following order: (``easting``, ``northing``, ``upward``, ...). Only
            ``easting``, ``northing`` and ``upward`` will be used, all subsequent
            coordinates will be ignored.
        points : tuple of arrays
            Tuple of arrays containing the coordinates of the point sources used as
            equivalent layer in the following order: (``easting``, ``northing``,
            ``upward``).
        dtype : str or numpy dtype
            The type of the Jacobian array.

        Returns
        -------
        jacobian : 2D array
            The (n_data, n_points) Jacobian matrix.
        """
        n_data = coordinates[0].size
        n_points = points[0].size
        if self.distance_threshold is None:
            jac = np.zeros((n_data, n_points), dtype=dtype)
            jacobian_numba(coordinates, points, jac)
        else:
            # Use cKDTree to get the indices of the observation points that are within
            # the distance threshold to the source points
            points_tree = kdtree(points, use_pykdtree=False)
            coords_tree = kdtree(coordinates, use_pykdtree=False)
            # Get the indices of the coordinates points that are close to each source
            # points
            col_indices = points_tree.query_ball_tree(
                coords_tree, self.distance_threshold
            )
            # Build the indices for the source points
            row_indices = tuple(
                np.full_like(indices, fill_value=i, dtype=int)
                for i, indices in enumerate(col_indices)
            )
            col_indices = tuple(np.atleast_1d(indices_i) for indices_i in col_indices)
            # Stack all the arrays inside the row and col indices
            row_indices, col_indices = np.hstack(row_indices), np.hstack(col_indices)
            # Compute the non-zero elements of the Jacobian matrix
            jac_values = np.zeros_like(row_indices, dtype=dtype)
            sparse_jacobian_elements(
                coordinates, points, col_indices, row_indices, jac_values
            )
            # Build the sparse Jacobian matrix
            jac = csr_matrix(
                (jac_values, (row_indices, col_indices)),
                shape=(n_data, n_points),
                dtype=dtype,
            )
        return jac


@jit(nopython=True)
def sparse_jacobian_elements(coordinates, points, col_indices, row_indices, jac_values):
    """
    Compute elements of the sparse Jacobian matrix

    Parameters
    ----------
    coordinates : tuple of arrays
        Arrays with the coordinates of each data point. Should be in the
        following order: (``easting``, ``northing``, ``upward``, ...). Only
        ``easting``, ``northing`` and ``upward`` will be used, all subsequent
        coordinates will be ignored.
    points : tuple of arrays
        Tuple of arrays containing the coordinates of the point sources used as
        Equivalent Layer in the following order: (``easting``, ``northing``,
        ``upward``).
    col_indices : 1d array
        Array containing the indices of the data points that will be used to
        compute the sparse Jacobian elements.
    row_indices : 1d array
        Array containing the indices of the source points that will be used to
        compute the sparse Jacobian elements. It must have the same size as
        `col_indices`.
    jac_values : 1d array
        Array where all the elements of the sparse Jacobian matrix will be stored.
        It must have the same size as `col_indices` and `row_indices`.
    """
    counter = 0
    east, north, upward = coordinates[:]
    point_east, point_north, point_upward = points[:]
    for l in range(col_indices.size):
        i = col_indices[l]
        j = row_indices[l]
        jac_values[counter] = greens_func(
            east[i], north[i], upward[i], point_east[j], point_north[j], point_upward[j]
        )
        counter += 1


@jit(nopython=True)
def predict_numba(coordinates, points, coeffs, result):
    """
    Calculate the predicted data using numba for speeding things up.
    """
    east, north, upward = coordinates[:]
    point_east, point_north, point_upward = points[:]
    for i in range(east.size):
        for j in range(point_east.size):
            result[i] += coeffs[j] * greens_func(
                east[i],
                north[i],
                upward[i],
                point_east[j],
                point_north[j],
                point_upward[j],
            )


@jit(nopython=True)
def greens_func(east, north, upward, point_east, point_north, point_upward):
    """
    Calculate the Green's function for the equivalent layer using Numba.
    """
    distance = distance_cartesian(
        (east, north, upward), (point_east, point_north, point_upward)
    )
    return 1 / distance


@jit(nopython=True)
def jacobian_numba(coordinates, points, jac):
    """
    Calculate the Jacobian matrix using numba to speed things up.
    """
    east, north, upward = coordinates[:]
    point_east, point_north, point_upward = points[:]
    for i in range(east.size):
        for j in range(point_east.size):
            jac[i, j] = greens_func(
                east[i],
                north[i],
                upward[i],
                point_east[j],
                point_north[j],
                point_upward[j],
            )<|MERGE_RESOLUTION|>--- conflicted
+++ resolved
@@ -5,14 +5,8 @@
 from numba import jit
 from scipy.sparse import csr_matrix
 from sklearn.utils.validation import check_is_fitted
-<<<<<<< HEAD
-from verde import get_region, median_distance, distance_mask
-from verde.utils import kdtree
-from verde.base import BaseGridder, check_fit_input, least_squares, n_1d_arrays
-=======
 import verde as vd
 import verde.base as vdb
->>>>>>> 12f38aa7
 
 from ..forward.utils import distance_cartesian
 
@@ -69,29 +63,6 @@
         The positive damping regularization parameter. Controls how much smoothness is
         imposed on the estimated coefficients. If None, no regularization is used.
     points : None or list of arrays (optional)
-<<<<<<< HEAD
-        List containing the coordinates of the point sources used as Equivalent Layer
-        in the following order: (``easting``, ``northing``, ``upward``). If None,
-        a default set of points will be created putting a single point source bellow
-        each observation point at a relative depth proportional to the mean distance to
-        the nearest k observation points [Cooper2000]_. Default None.
-    depth_factor : float (optional)
-        Adimensional factor to set the depth of each point source.
-        If ``points`` is None, a default set of point will be created putting
-        a single point source bellow each obervation point at a relative depth given by
-        the product of the ``depth_factor`` and the mean distance to the nearest
-        ``k_nearest`` obervation points. A greater ``depth_factor`` will increase the
-        depth of the point source. This parameter is ignored if ``points`` is not None.
-        Default 3 (following [Cooper2000]_).
-    k_nearest : int (optional)
-        Number of observation points used to compute the median distance to its nearest
-        neighbours. This argument is passed to :func:`verde.mean_distance`. It's ignored
-        if ``points`` is not None. Default 1.
-    distance_threshold : float or None
-        Distance used to choose the nearest data points to each source point when
-        building the sparse Jacobian matrix. If ``None`` the Jacobian matrix will be fully
-        computed. Default None.
-=======
         List containing the coordinates of the point sources used as the equivalent
         layer. Coordinates are assumed to be in the following order: (``easting``,
         ``northing``, ``upward``). If None, will place one
@@ -101,7 +72,6 @@
         Depth at which the point sources are placed beneath the observation points. Use
         positive numbers (negative numbers would mean point sources are above the data
         points). Ignored if *points* is specified.
->>>>>>> 12f38aa7
 
     Attributes
     ----------
@@ -115,26 +85,11 @@
         :meth:`~harmonica.HarmonicEQL.scatter` methods.
     """
 
-<<<<<<< HEAD
-    def __init__(
-        self,
-        damping=None,
-        points=None,
-        depth_factor=3,
-        k_nearest=1,
-        distance_threshold=None,
-    ):
-        self.damping = damping
-        self.points = points
-        self.depth_factor = depth_factor
-        self.k_nearest = k_nearest
-        self.distance_threshold = distance_threshold
-=======
-    def __init__(self, damping=None, points=None, depth=500):
+    def __init__(self, damping=None, points=None, depth=500, distance_threshold=None):
         self.damping = damping
         self.points = points
         self.depth = depth
->>>>>>> 12f38aa7
+        self.distance_threshold = distance_threshold
 
     def fit(self, coordinates, data, weights=None):
         """
@@ -212,13 +167,9 @@
         Make the Jacobian matrix for the equivalent layer.
 
         Each column of the Jacobian is the Green's function for a single point source
-<<<<<<< HEAD
-        evaluated on all observation points [Sandwell1987]_.
+        evaluated on all observation points.
         If `self.distance_threshold` is not `None`, the Jacobian matrix will be computed
         as a sparse matrix to reduce memory consumption.
-=======
-        evaluated on all observation points.
->>>>>>> 12f38aa7
 
         Parameters
         ----------
@@ -247,8 +198,8 @@
         else:
             # Use cKDTree to get the indices of the observation points that are within
             # the distance threshold to the source points
-            points_tree = kdtree(points, use_pykdtree=False)
-            coords_tree = kdtree(coordinates, use_pykdtree=False)
+            points_tree = vd.utils.kdtree(points, use_pykdtree=False)
+            coords_tree = vd.utils.kdtree(coordinates, use_pykdtree=False)
             # Get the indices of the coordinates points that are close to each source
             # points
             col_indices = points_tree.query_ball_tree(
