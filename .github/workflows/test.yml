--- conflicted
+++ resolved
@@ -48,13 +48,8 @@
           - dependencies: latest
             python: "3.12"
           - dependencies: optional
-<<<<<<< HEAD
             python: "3.12"
           # test on macos-13 (x86) using oldest dependencies and python 3.8
-=======
-            python: "3.11"
-          # test on macos-13 (x86) using oldest dependencies and python 3.9
->>>>>>> 6e7c17df
           - os: macos-13
             dependencies: oldest
             python: "3.9"
