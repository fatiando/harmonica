# Run tests and upload to Codecov with GitHub Actions
#
# NOTE: Pin actions to a specific commit to avoid having the authentication
# token stolen if the Action is compromised. See the comments and links here:
# https://github.com/pypa/gh-action-pypi-publish/issues/27
#
name: test

# Only build PRs, the main branch, and releases. Pushes to branches will only
# be built when a PR is opened. This avoids duplicated buids in PRs comming
# from branches in the origin repository (1 for PR and 1 for push).
on:
  pull_request:
  push:
    branches:
      - main
  release:
    types:
      - published

# Use bash by default in all jobs
defaults:
  run:
    shell: bash

jobs:
  #############################################################################
  # Run tests and upload to codecov
  test:
    name: ${{ matrix.os }} python=${{ matrix.python }} dependencies=${{ matrix.dependencies }}
    runs-on: ${{ matrix.os }}-latest
    strategy:
      # Otherwise, the workflow would stop if a single job fails. We want to
      # run all of them to catch failures in different combinations.
      fail-fast: false
      matrix:
        os:
          - ubuntu
          - macos
          - windows
<<<<<<< HEAD
        python:
          - "3.7"
          - "3.10"
=======
>>>>>>> e1bd2919
        dependencies:
          - oldest
          - latest
          - optional
        include:
          - dependencies: oldest
            python: "3.7"
          - dependencies: latest
            python: "3.9"
          - dependencies: optional
            python: "3.9"
    env:
      REQUIREMENTS: env/requirements-build.txt env/requirements-tests.txt
      # Used to tag codecov submissions
      OS: ${{ matrix.os }}
      PYTHON: ${{ matrix.python }}
      DEPENDENCIES: ${{ matrix.dependencies }}

    steps:
      # Cancel any previous run of the test job
      # We pin the commit hash corresponding to v0.5.0, and not pinning the tag
      # because we are giving full access through the github.token.
      - name: Cancel Previous Runs
        uses: styfle/cancel-workflow-action@148d9a848c6acaf90a3ec30bc5062f646f8a4163
        with:
          access_token: ${{ github.token }}

      # Checks-out your repository under $GITHUB_WORKSPACE
      - name: Checkout
        uses: actions/checkout@v2
        with:
          # Need to fetch more than the last commit so that setuptools-scm can
          # create the correct version string. If the number of commits since
          # the last release is greater than this, the version still be wrong.
          # Increase if necessary.
          fetch-depth: 100
          # The GitHub token is preserved by default but this job doesn't need
          # to be able to push to GitHub.
          persist-credentials: false

      # Need the tags so that setuptools-scm can form a valid version number
      - name: Fetch git tags
        run: git fetch origin 'refs/tags/*:refs/tags/*'

      - name: Setup Python
        uses: actions/setup-python@v2
        with:
          python-version: ${{ matrix.python }}

      - name: Collect requirements
        run: |
          echo "Install Dependente to capture dependencies:"
          python -m pip install dependente==0.1.0
          echo ""
          echo "Capturing run-time dependencies:"
          if [[ "${{ matrix.dependencies }}" == "oldest" ]]; then
            dependente --source install --oldest > requirements-full.txt
          elif [[ "${{ matrix.dependencies }}" == "optional" ]]; then
            dependente --source install,extras > requirements-full.txt
          else
            dependente --source install > requirements-full.txt
          fi
          echo "Capturing dependencies from:"
          for requirement in $REQUIREMENTS
          do
            echo "  $requirement"
            cat $requirement >> requirements-full.txt
          done
          echo ""
          echo "Collected dependencies:"
          cat requirements-full.txt

      - name: Get the pip cache folder
        id: pip-cache
        run: |
          echo "dir="$(pip cache dir) >> $GITHUB_OUTPUT

      - name: Setup caching for pip packages
        uses: actions/cache@v3
        with:
          path: ${{ steps.pip-cache.outputs.dir }}
          key: ${{ runner.os }}-pip-${{ hashFiles('requirements-full.txt') }}

      - name: Install requirements
        run: |
          python -m pip install --requirement requirements-full.txt

      - name: Build source and wheel distributions
        run: |
          python setup.py sdist bdist_wheel
          echo ""
          echo "Generated files:"
          ls -lh dist/

      - name: Install the package
        run: python -m pip install --no-deps dist/*.whl

      - name: List installed packages
        run: python -m pip freeze

      - name: Copy test data to cache
        run: |
          echo "Copy data to " $HARMONICA_DATA_DIR/main
          set -x -e
          mkdir -p $HARMONICA_DATA_DIR/main
          cp -r data/* $HARMONICA_DATA_DIR/main
        env:
          # Define directory where sample data will be copied
          HARMONICA_DATA_DIR: ${{ runner.temp }}/cache/harmonica

      - name: Run the tests
        run: |
          ls $HARMONICA_DATA_DIR
          if [ ${{ matrix.os }} == 'ubuntu' ]; then
              # Set NUMBA_THREADING_LAYER to workqueue on Ubuntu to prevent
              # endless loop on some test functions that make use of Numba
              NUMBA_THREADING_LAYER=workqueue make test
          else
              make test
          fi
        env:
          # Define directory where sample data will be copied
          HARMONICA_DATA_DIR: ${{ runner.temp }}/cache/harmonica

      - name: Convert coverage report to XML for codecov
        run: coverage xml

      - name: Upload coverage to Codecov
        uses: codecov/codecov-action@v2
        with:
          token: ${{ secrets.CODECOV_TOKEN }}
          file: ./coverage.xml
          env_vars: OS,PYTHON,DEPENDENCIES
          # Don't mark the job as failed if the upload fails for some reason.
          # It does sometimes but shouldn't be the reason for running
          # everything again unless something else is broken.
          fail_ci_if_error: false<|MERGE_RESOLUTION|>--- conflicted
+++ resolved
@@ -38,12 +38,6 @@
           - ubuntu
           - macos
           - windows
-<<<<<<< HEAD
-        python:
-          - "3.7"
-          - "3.10"
-=======
->>>>>>> e1bd2919
         dependencies:
           - oldest
           - latest
@@ -52,9 +46,9 @@
           - dependencies: oldest
             python: "3.7"
           - dependencies: latest
-            python: "3.9"
+            python: "3.10"
           - dependencies: optional
-            python: "3.9"
+            python: "3.10"
     env:
       REQUIREMENTS: env/requirements-build.txt env/requirements-tests.txt
       # Used to tag codecov submissions
