# Run tests and upload to Codecov with GitHub Actions
#
# NOTE: Pin actions to a specific commit to avoid having the authentication
# token stolen if the Action is compromised. See the comments and links here:
# https://github.com/pypa/gh-action-pypi-publish/issues/27
#
name: test

# Only build PRs, the main branch, and releases. Pushes to branches will only
# be built when a PR is opened. This avoids duplicated buids in PRs comming
# from branches in the origin repository (1 for PR and 1 for push).
on:
  pull_request:
  push:
    branches:
      - main
  release:
    types:
      - published

# Use bash by default in all jobs
defaults:
  run:
    shell: bash

jobs:
  #############################################################################
  # Run tests and upload to codecov
  test:
    name: ${{ matrix.os }} python=${{ matrix.python }} dependencies=${{ matrix.dependencies }}
    runs-on: ${{ matrix.os }}-latest
    strategy:
      # Otherwise, the workflow would stop if a single job fails. We want to
      # run all of them to catch failures in different combinations.
      fail-fast: false
      matrix:
<<<<<<< HEAD
        os: [ubuntu, macos, windows]
        python: ["3.6", "3.10"]
        # If "optional", will install non-required dependencies in the build
        # environment. Otherwise, only required dependencies are installed.
        dependencies: [""]
=======
        os:
          - ubuntu
          - macos
          - windows
        python:
          - "3.6"
          - "3.9"
        dependencies:
          - latest
>>>>>>> f8800653
    env:
      REQUIREMENTS: env/requirements-tests.txt
      # Used to tag codecov submissions
      OS: ${{ matrix.os }}
      PYTHON: ${{ matrix.python }}
      DEPENDENCIES: ${{ matrix.dependencies }}

    steps:
      # Cancel any previous run of the test job
      # We pin the commit hash corresponding to v0.5.0, and not pinning the tag
      # because we are giving full access through the github.token.
      - name: Cancel Previous Runs
        uses: styfle/cancel-workflow-action@148d9a848c6acaf90a3ec30bc5062f646f8a4163
        with:
          access_token: ${{ github.token }}

      # Checks-out your repository under $GITHUB_WORKSPACE
      - name: Checkout
        uses: actions/checkout@v2
        with:
          # Need to fetch more than the last commit so that setuptools-scm can
          # create the correct version string. If the number of commits since
          # the last release is greater than this, the version still be wrong.
          # Increase if necessary.
          fetch-depth: 100
          # The GitHub token is preserved by default but this job doesn't need
          # to be able to push to GitHub.
          persist-credentials: false

      # Need the tags so that setuptools-scm can form a valid version number
      - name: Fetch git tags
        run: git fetch origin 'refs/tags/*:refs/tags/*'

      - name: Setup Python
        uses: actions/setup-python@v2
        with:
          python-version: ${{ matrix.python }}

      - name: Collect requirements - run-time
        run: python tools/export_requirements.py > requirements-full.txt

      - name: Collect requirements - other
        run: |
          echo "Capturing dependencies from:"
          for requirement in $REQUIREMENTS
          do
            echo "  $requirement"
            cat $requirement >> requirements-full.txt
          done

      - name: List requirements
        run: |
          echo "Collected dependencies:"
          cat requirements-full.txt

      - name: Get the pip cache folder
        id: pip-cache
        run: |
          echo "::set-output name=dir::$(pip cache dir)"

      - name: Setup caching for pip packages
        uses: actions/cache@v2
        with:
          path: ${{ steps.pip-cache.outputs.dir }}
          key: ${{ runner.os }}-pip-${{ hashFiles('requirements-full.txt') }}

      - name: Install requirements
        run: |
          # Install the build requirements before anything else so pip can use
          # wheels for other packages.
          python -m pip install --requirement env/requirements-build.txt
          python -m pip install --requirement requirements-full.txt

      - name: Build source and wheel distributions
        run: |
          python setup.py sdist bdist_wheel
          echo ""
          echo "Generated files:"
          ls -lh dist/

      - name: Install the package
        run: python -m pip install --no-deps dist/*.whl

      - name: List installed packages
        run: python -m pip freeze

      - name: Copy test data to cache
        run: |
          echo "Copy data to " $HARMONICA_DATA_DIR/main
          set -x -e
          mkdir -p $HARMONICA_DATA_DIR/main
          cp -r data/* $HARMONICA_DATA_DIR/main
        env:
          # Define directory where sample data will be copied
          HARMONICA_DATA_DIR: ${{ runner.temp }}/cache/harmonica

      - name: Run the tests
        run: |
          ls $HARMONICA_DATA_DIR
          if [ ${{ matrix.os }} == 'ubuntu' ]; then
              # Set NUMBA_THREADING_LAYER to workqueue on Ubuntu to prevent
              # endless loop on some test functions that make use of Numba
              NUMBA_THREADING_LAYER=workqueue make test
          else
              make test
          fi
        env:
          # Define directory where sample data will be copied
          HARMONICA_DATA_DIR: ${{ runner.temp }}/cache/harmonica

      - name: Convert coverage report to XML for codecov
        run: coverage xml

      - name: Upload coverage to Codecov
        uses: codecov/codecov-action@v2
        with:
          token: ${{ secrets.CODECOV_TOKEN }}
          file: ./coverage.xml
          env_vars: OS,PYTHON,DEPENDENCIES
          # Don't mark the job as failed if the upload fails for some reason.
          # It does sometimes but shouldn't be the reason for running
          # everything again unless something else is broken.
          fail_ci_if_error: false<|MERGE_RESOLUTION|>--- conflicted
+++ resolved
@@ -34,23 +34,15 @@
       # run all of them to catch failures in different combinations.
       fail-fast: false
       matrix:
-<<<<<<< HEAD
-        os: [ubuntu, macos, windows]
-        python: ["3.6", "3.10"]
-        # If "optional", will install non-required dependencies in the build
-        # environment. Otherwise, only required dependencies are installed.
-        dependencies: [""]
-=======
         os:
           - ubuntu
           - macos
           - windows
         python:
           - "3.6"
-          - "3.9"
+          - "3.10"
         dependencies:
           - latest
->>>>>>> f8800653
     env:
       REQUIREMENTS: env/requirements-tests.txt
       # Used to tag codecov submissions
