--- conflicted
+++ resolved
@@ -39,13 +39,8 @@
           - macos
           - windows
         python:
-<<<<<<< HEAD
-          - "3.6"
+          - "3.7"
           - "3.10"
-=======
-          - "3.7"
-          - "3.9"
->>>>>>> f336aa86
         dependencies:
           - latest
     env:
