name: harmonica
channels:
  - conda-forge
  - defaults
dependencies:
  - python==3.9
  - pip
  # Build
  - setuptools>=45
  - setuptools_scm>=6.2
  - wheel
  - twine
  # Run-time
  - numpy
  - pandas
  - numba
  - scipy
  - scikit-learn
  - pooch>=0.7.0
  - verde>=1.5.0
  - xarray
<<<<<<< HEAD
  - xrft
  # Development requirements
=======
  # Optional requirements
  - pyvista
  - vtk>=9
  # Testing requirements
  - pytest
  - pytest-cov
  - coverage
>>>>>>> eb71d548
  - boule
  # Documentation requirements
  - sphinx==4.5.*
  - sphinx-book-theme==0.2.*
  - sphinx-gallery==0.10.*
  - pyproj
  - matplotlib
  - cartopy>=0.18
  # Code style checks and autoformat
  - black==22.3.0
  - isort==5.10.*
  - flake8==4.0.*
  - flake8-bugbear==21.11.*
  - flake8-builtins==1.5.*
  - flake8-functions==0.0.6
  - flake8-mutable==1.2.*
  - flake8-rst-docstrings==0.2.*
  - flake8-simplify==0.14.*
  - pep8-naming==0.12.*
  - pip:
      # Install flake8-unused-arguments through pip
      # (not available through conda yet)
      - flake8-unused-arguments==0.0.9<|MERGE_RESOLUTION|>--- conflicted
+++ resolved
@@ -19,10 +19,7 @@
   - pooch>=0.7.0
   - verde>=1.5.0
   - xarray
-<<<<<<< HEAD
   - xrft
-  # Development requirements
-=======
   # Optional requirements
   - pyvista
   - vtk>=9
@@ -30,7 +27,6 @@
   - pytest
   - pytest-cov
   - coverage
->>>>>>> eb71d548
   - boule
   # Documentation requirements
   - sphinx==4.5.*
